--- conflicted
+++ resolved
@@ -35,15 +35,9 @@
         "amphp/pipeline": "^1",
         "amphp/socket": "^2",
         "amphp/sync": "^2",
-<<<<<<< HEAD
-        "league/uri": "^6",
-        "psr/http-message": "^1 | ^2",
-        "league/uri-components": "^2.4"
-=======
         "league/uri": "^6 | ^7",
         "league/uri-components": "^2.4 | ^7",
         "psr/http-message": "^1 | ^2"
->>>>>>> fd5b005d
     },
     "require-dev": {
         "ext-json": "*",
