{
    "name": "amphp/http-client",
    "homepage": "https://github.com/amphp/http-client",
    "description": "Asynchronous parallel HTTP/1.1 client built on the Amp concurrency framework",
    "keywords": [
        "http",
        "rest",
        "client",
        "parallel",
        "async",
        "non-blocking"
    ],
    "license": "MIT",
    "authors": [
        {
            "name": "Daniel Lowrey",
            "email": "rdlowrey@gmail.com"
        },
        {
            "name": "Niklas Keller",
            "email": "me@kelunik.com"
        }
    ],
    "require": {
        "php": ">=7.1",
        "amphp/amp": "^2.2",
        "amphp/byte-stream": "^1.6",
        "amphp/hpack": "^2",
        "amphp/http": "^1.3",
        "amphp/socket": "^1",
        "amphp/file": "^0.2 || ^0.3",
        "kelunik/certificate": "^1.1",
        "league/uri-interfaces": "^1.1",
        "league/uri-schemes": "^1.2",
        "psr/http-message": "^1"
    },
    "require-dev": {
        "ext-json": "*",
        "amphp/phpunit-util": "^1.1",
        "amphp/php-cs-fixer-config": "dev-master",
        "phpunit/phpunit": "^7 || ^8",
        "friendsofphp/php-cs-fixer": "^2.15",
<<<<<<< HEAD
        "amphp/http-server": "dev-master"
=======
        "amphp/http-server": "v2.0.0-rc1"
>>>>>>> b764aefa
    },
    "suggest": {
        "ext-zlib": "*",
        "ext-json": "*"
    },
    "autoload": {
        "psr-4": {
            "Amp\\Http\\Client\\": "src"
        }
    },
    "autoload-dev": {
        "psr-4": {
            "Amp\\Http\\Client\\": "test"
        }
    },
    "scripts": {
        "check": [
            "@cs",
            "@test"
        ],
        "cs": "PHP_CS_FIXER_IGNORE_ENV=1 php-cs-fixer fix -v --diff --dry-run",
        "cs-fix": "PHP_CS_FIXER_IGNORE_ENV=1 php-cs-fixer fix -v --diff",
        "test": "@php -dzend.assertions=1 -dassert.exception=1 ./vendor/bin/phpunit --coverage-text"
    }
}<|MERGE_RESOLUTION|>--- conflicted
+++ resolved
@@ -40,11 +40,7 @@
         "amphp/php-cs-fixer-config": "dev-master",
         "phpunit/phpunit": "^7 || ^8",
         "friendsofphp/php-cs-fixer": "^2.15",
-<<<<<<< HEAD
-        "amphp/http-server": "dev-master"
-=======
         "amphp/http-server": "v2.0.0-rc1"
->>>>>>> b764aefa
     },
     "suggest": {
         "ext-zlib": "*",
