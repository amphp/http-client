--- conflicted
+++ resolved
@@ -10,37 +10,37 @@
     Artax\Http\Exceptions\NoResponseException;
 
 class Client {
-
+    
     /**
      * @var string
      */
     protected $userAgent = 'Artax-Http/0.1 (PHP5.3+)';
-
+    
     /**
      * @var int
      */
     protected $timeout = 60;
-
+    
     /**
      * @var int
      */
     protected $maxRedirects = 10;
-
+    
     /**
      * @var int
      */
     protected $currentRedirectIteration = 0;
-
+    
     /**
      * @var bool
      */
     protected $nonStandardRedirectFlag = false;
-
+    
     /**
      * @var bool
      */
     protected $proxyStyle = false;
-
+    
     /**
      * @var int
      */
@@ -55,25 +55,17 @@
      * @var array
      */
     protected $responseChain;
-
+    
     /**
      * @var array
      */
     protected $redirectHistory;
-
+    
     /**
      * @var bool
      */
-<<<<<<< HEAD
-=======
-    protected $isOpenSslLoaded;
-
-    /**
-     * @var bool
-     */
->>>>>>> b03004e0
     protected $acceptedEncodings;
-
+    
     /**
      * @var array
      */
@@ -82,43 +74,35 @@
     public function __construct() {
         $this->acceptedEncodings = $this->getAcceptedEncodings();
     }
-
+    
     /**
      * @return bool
      */
     protected function isOpenSslLoaded() {
         return extension_loaded('openssl');
     }
-
-    /**
-     * @return void
-     */
-<<<<<<< HEAD
+    
+    /**
+     * @return void
+     */
     public function getAcceptedEncodings() {
-=======
-    protected function getAcceptedEncodings() {
-        if (!extension_loaded('zlib')) {
-            return 'identity';
-        }
-
->>>>>>> b03004e0
         $encodings = array();
-
+        
         if (function_exists('gzdecode')) {
             $encodings[] = 'gzip';
         }
         if (function_exists('gzinflate')) {
             $encodings[] = 'deflate';
         }
-
+        
         $encodings[] = 'identity';
-
+        
         return implode(',', $encodings);
     }
 
     /**
      * Turn on/off the use of proxy-style requests
-     *
+     * 
      * @param bool boolFlag
      * @return void
      */
@@ -128,7 +112,7 @@
 
     /**
      * Set the number of seconds before a socket connection idles out.
-     *
+     * 
      * @param int $seconds
      * @return void
      */
@@ -138,21 +122,21 @@
 
     /**
      * Set custom SSL request options
-     *
+     * 
      * To customize SSL connections, assign a key-value associative array of option values:
-     *
+     * 
      *     $options = array(
      *         'verify_peer'       => true,
      *         'allow_self_signed' => true,
      *         'cafile'            => '/hard/path/to/cert/authority/file'
      *     );
-     *
+     *     
      *     $client->setOptions($options);
-     *
-     *
+     *  
+     * 
      * A full list of available options may be viewed here:
      * http://www.php.net/manual/en/context.ssl.php
-     *
+     * 
      * @param array $options
      * @return void
      */
@@ -162,35 +146,35 @@
 
     /**
      * Set the maximum number of redirects allowed to fulfill a request. Defaults to 10.
-     *
+     * 
      * @param int $maxRedirects
      * @return void
      */
     public function setMaxRedirects($maxRedirects) {
         $this->maxRedirects = (int) $maxRedirects;
     }
-
+    
     /**
      * Should the client transparently redirect requests not using GET or HEAD? Defaults to false.
-     *
+     * 
      * According to RFC2616-10.3, "If the 301 status code is received in response to a request other
      * than GET or HEAD, the user agent MUST NOT automatically redirect the request unless it can be
      * confirmed by the user, since this might change the conditions under which the request was
      * issued."
-     *
+     * 
      * This directive, if set to true, serves as confirmation that requests made using methods other
      * than GET/HEAD may be redirected automatically.
-     *
+     * 
      * @param bool $boolFlag
      * @return void
      */
     public function allowNonStandardRedirects($boolFlag) {
         $this->nonStandardRedirectFlag = filter_var($boolFlag, FILTER_VALIDATE_BOOLEAN);
     }
-
+    
     /**
      * Request an HTTP resource
-     *
+     * 
      * @param Request $request
      * @return Response
      * @throws Artax\Http\Exceptions\MessageValidationException
@@ -201,10 +185,10 @@
         $this->redirectHistory = array();
         return $this->doRequest($request);
     }
-
+    
     /**
      * Request an HTTP resource, returning an array of transparently redirected Responses
-     *
+     * 
      * @param Request $request
      * @return array
      * @throws Artax\Http\Exceptions\MessageValidationException
@@ -214,10 +198,10 @@
         $this->request($request);
         return $this->responseChain;
     }
-
+    
     /**
      * Send an HTTP request and don't bother to wait for a response
-     *
+     * 
      * @todo add error handling for networking failures
      * @param Request $request
      * @return void
@@ -225,21 +209,16 @@
      * @throws Artax\Http\Exceptions\ConnectException
      */
     public function requestAsync(Request $request) {
-<<<<<<< HEAD
         $request = $this->normalizeRequestHeaders($request);
         
-=======
-        $request = $this->normalizeRequest($request);
-
->>>>>>> b03004e0
         $socketUri = $this->getSocketUriFromRequest($request);
         $flags = STREAM_CLIENT_CONNECT | STREAM_CLIENT_ASYNC_CONNECT;
         $stream = $this->openConnection($socketUri, $flags);
-
+        
         $this->writeRequestToStream($request, $stream);
         $this->closeConnection($stream);
     }
-
+    
     /**
      * @param Request $request
      * @return Response
@@ -249,29 +228,29 @@
         $request   = $this->normalizeRequestHeaders($request);
         $socketUri = $this->getSocketUriFromRequest($request);
         $stream    = $this->openConnection($socketUri);
-
+        
         $this->writeRequestToStream($request, $stream);
         $response = $this->readResponseHeadersFromStream($stream);
-
+        
         $statusCode = $response->getStatusCode();
-
+        
         if ($this->statusCodeAllowsEntityBody($statusCode)) {
             $this->readEntityBodyFromStream($response, $stream);
         }
-
+        
         if ($this->shouldCloseConnection($response)) {
             $this->closeConnection($stream);
         }
-
+        
         $this->responseChain[] = $response;
-
+        
         if ($this->canRedirect($request, $response)) {
             $response = $this->doRedirect($request, $response);
         }
-
+        
         return $response;
     }
-
+    
     /**
      * Whether or not a Response should result in a closed connection
      * 
@@ -297,13 +276,12 @@
      */
     public function normalizeRequestHeaders(Request $request) {
         $mutable = new MutableStdRequest();
-
+        
         $mutable->populateFromRequest($request);
         $mutable->validateMessage();
-
+        
         $mutable->setHeader('User-Agent', $this->userAgent);
         $mutable->setHeader('Accept-Encoding', $this->acceptedEncodings);
-<<<<<<< HEAD
         
         $body = $mutable->getBodyStream() ?: $mutable->getBody();
         
@@ -316,48 +294,15 @@
         }
         
         return $mutable;
-=======
-
-        if (($body = $mutable->getBody()) && !$mutable->hasHeader('Content-Length')) {
-            $mutable->setHeader('Content-Length', strlen($body));
-        }
-
-        return $mutable;
-    }
-
-    /**
-     * @param Response $response
+    }
+    
+    /**
+     * @param Request $request
      * @param resource $stream
      * @return void
-     */
-    protected function assignEntityBodyFromStream(Response $response, $stream) {
-
-        if ($this->isChunked($response)) {
-            $body = $this->readChunkedEntityBody($stream);
-        } elseif ($response->hasHeader('Content-Length')) {
-            $length = $response->getHeader('Content-Length');
-            $body = $this->readEntityBodyWithLength($stream, $length);
-        } else {
-            $body = $this->readEntityBodyFromClosingConnection($stream);
-        }
-
-        if ($response->hasHeader('Content-Encoding')) {
-            $encoding = strtolower($response->getHeader('Content-Encoding'));
-            $body = $this->decodeEntityBody($encoding, $body);
-        }
-
-        $response->setBody($body);
->>>>>>> b03004e0
-    }
-
-    /**
-     * @param Request $request
-     * @param resource $stream
-     * @return void
      * @throws Artax\Http\Exceptions\TransferException
      */
     protected function writeRequestToStream(Request $request, $stream) {
-<<<<<<< HEAD
         $rawHeaders = $this->buildRawRequestHeaders($request);
         $this->writeStringDataToStream($rawHeaders, $stream);
         
@@ -369,52 +314,16 @@
             $this->streamOutboundRequestBody($body, $stream);
         } else {
             $this->writeStringDataToStream($body, $stream);
-=======
-
-        $rawHeaders = $this->buildRawRequestHeaders($request);
-
-        try {
-            $this->writeRawDataToStream($rawHeaders, $stream);
-        } catch (TransferException $e) {
-            $bytesWritten = (int) $e->getMessage();
-            if ($bytesWritten) {
-                throw new TransferException(
-                    "Connection failure: request failed after $bytesWritten bytes were sent"
-                );
-            } else {
-                throw new NoResponseException();
-            }
-        }
-
-        if (!$body = $request->getBody()) {
-            return;
-        }
-
-        try {
-            if (is_resource($body)) {
-                // $this->streamOutboundRequest($body, $stream);
-                $this->writeRawDataToStream(stream_get_contents($body), $stream);
-            } else {
-                $this->writeRawDataToStream($body, $stream);
-            }
-        } catch (TransferException $e) {
-            $headerBytes = strlen($rawHeaders);
-            $bodyBytesWritten = (int) $e->getMessage();
-            $totalBytes = $headerBytes + $bodyBytesWritten;
-            throw new TransferException(
-                "Connection failure: request failed after $totalBytes bytes were sent"
-            );
->>>>>>> b03004e0
-        }
-    }
-
+        }
+    }
+    
     /**
      * @param Request $request
      * @return string
      */
     protected function buildRawRequestHeaders(Request $request) {
         $rawHeaders = '';
-
+        
         if (!$this->proxyStyle) {
             $rawHeaders.= $request->getRequestLine() . "\r\n";
             $rawHeaders.= 'HOST: ' . $request->getAuthority() . "\r\n";
@@ -431,7 +340,6 @@
                 $rawHeaders.= "$header: $value\r\n";
             }
         }
-<<<<<<< HEAD
         
         $rawHeaders.= "\r\n";
         return $rawHeaders;
@@ -443,14 +351,6 @@
      */
     protected function writeStringDataToStream($dataStr, $stream) {
         $originalLength = strlen($dataStr);
-=======
-
-        return $rawHeaders;
-    }
-
-    protected function writeRawDataToStream($rawData, $stream) {
-        $originalLength = strlen($rawData);
->>>>>>> b03004e0
         $bytesRemaining = $originalLength;
         
         while (false !== ($bytes = @fwrite($stream, $dataStr))) {
@@ -459,7 +359,6 @@
                 return;
             }
         }
-<<<<<<< HEAD
         
         throw new TransferException(
             "Connection failure: $bytesRemaining remaining to send at failure"
@@ -503,17 +402,6 @@
     }
     
     
-=======
-
-        $bytesWritten = $originalLength - $bytesRemaining;
-        throw new TransferException($bytesWritten);
-    }
-
-    protected function streamOutboundRequest($inputBodyStream, $outputStream) {
-        // not yet implemented
-    }
-
->>>>>>> b03004e0
     /**
      * @param resource $stream
      * @return Response $response
@@ -533,39 +421,17 @@
             if ($line == "\r\n") {
                 break;
             }
-<<<<<<< HEAD
         }
         
         $headers = rtrim($headerBuffer);
         
         if ($headers) {
             $response->setAllRawHeaders($headers);
-=======
-
-            $response = new MutableStdResponse;
-            $response->setStartLine($match[1]);
-            $response->setAllRawHeaders($match[2]);
-
-            return $response;
-        }
-
-        if ($bytesRead = strlen($buffer)) {
-            throw new TransferException(
-                "Connection failure: $bytesRead bytes read prior to error"
-            );
-        } else {
-            throw new NoResponseException();
->>>>>>> b03004e0
         }
         
         return $response;
     }
-<<<<<<< HEAD
-    
-=======
-
-
->>>>>>> b03004e0
+    
     /**
      * @param Response $response
      * @param resource $stream
@@ -589,7 +455,7 @@
         
         $response->setBody($body);
     }
-
+    
     /**
      * @param resource $stream
      * @return string
@@ -605,7 +471,7 @@
                 break;
             }
         }
-
+        
         if (false === $data) {
             $s = $bytesRead == 1 ? '' : 's';
             throw new TransferException(
@@ -613,12 +479,12 @@
                 "read prior to error"
             );
         }
-
+        
         stream_filter_prepend($tmpHandle, 'dechunk');
         rewind($tmpHandle);
         return stream_get_contents($tmpHandle);
     }
-
+    
     /**
      * @param resource $stream
      * @param int $contentLength
@@ -629,7 +495,7 @@
         if (!$contentLength) {
             return;
         }
-
+        
         $buffer = '';
         $bytesRead = 0;
         while (false !== ($data = @fread($stream, $contentLength))) {
@@ -639,18 +505,13 @@
                 return $buffer;
             }
         }
-<<<<<<< HEAD
-        
-=======
-
-        $bytesRead = strlen($buffer);
->>>>>>> b03004e0
+        
         $s = $bytesRead == 1 ? '' : 's';
         throw new TransferException(
             "Connection failure: headers received, $bytesRead entity body byte$s read prior to error"
         );
     }
-
+    
     /**
      * @param resource $stream
      * @return string
@@ -658,31 +519,22 @@
      */
     protected function readEntityBodyFromClosingConnection($stream) {
         $buffer = '';
-<<<<<<< HEAD
         while ($data = @fread($stream, $this->chunkSize)) {
-			$buffer .= $data;
-		}
-		
-		if (false === $data) {
-		    $bytesRead = strlen($buffer);
-=======
-        while ($data = @fread($stream, 8192)) {
             $buffer .= $data;
         }
-
+        
         if (false === $data) {
             $bytesRead = strlen($buffer);
->>>>>>> b03004e0
             $s = $bytesRead == 1 ? '' : 's';
             throw new TransferException(
                 "Connection failure: headers received, $bytesRead entity body byte$s read prior  " .
                 "to error"
             );
         }
-
+        
         return $buffer;
     }
-
+    
     /**
      * @param Response $response
      * @return bool
@@ -691,25 +543,24 @@
         if (!$response->hasHeader('Transfer-Encoding')) {
             return false;
         }
-
+        
         $transferEncoding = $response->getHeader('Transfer-Encoding');
-
+        
         // http://www.w3.org/Protocols/rfc2616/rfc2616-sec4.html#sec4.4
-        //
-        // "If a Transfer-Encoding header field (section 14.41) is present and has any value other
-        // than "identity", then the transfer-length is defined by use of the "chunked"
-        // transfer-coding (section 3.6), unless the message is terminated by closing the
+        // 
+        // "If a Transfer-Encoding header field (section 14.41) is present and has any value other 
+        // than "identity", then the transfer-length is defined by use of the "chunked" 
+        // transfer-coding (section 3.6), unless the message is terminated by closing the 
         // connection.
         $isChunked = strtolower($transferEncoding) !== 'identity';
-
+        
         return $isChunked;
     }
-
+    
     /**
      * @param int $statusCode
      * @return bool
      */
-<<<<<<< HEAD
     protected function statusCodeAllowsEntityBody($statusCode) {
         if ($statusCode == 204) {
             return false;
@@ -721,20 +572,8 @@
             return false;
         }
         return true;
-=======
-    protected function shouldCloseConnection(Response $response) {
-        //http://www.w3.org/Protocols/rfc2616/rfc2616-sec8.html#sec8.1.2
-        //
-        // "... unless otherwise indicated, the client SHOULD assume that the server will maintain "
-        // a persistent connection"
-        if (!$response->hasHeader('Connection')) {
-            return false;
-        }
-
-        return ('close' == $response->getHeader('Connection'));
->>>>>>> b03004e0
-    }
-
+    }
+    
     /**
      * @param string $encoding
      * @param string $encodedBodyStr
@@ -750,7 +589,7 @@
                 return $encodedBodyStr;
         }
     }
-
+    
     /**
      * @param Request $request
      * @return string
@@ -758,10 +597,10 @@
     protected function getSocketUriFromRequest(Request $request) {
         $scheme = strcmp('https', $request->getScheme()) ? 'tcp' : 'ssl';
         $authority = $request->getHost() . ':' . $request->getPort();
-
+        
         return "$scheme://$authority";
     }
-
+    
     /**
      * @param string $socketUri
      * @return resource
@@ -770,13 +609,13 @@
         if (isset($this->connectionPool[$socketUri])) {
             return $this->connectionPool[$socketUri];
         }
-
+        
         $stream = $this->makeStreamFromSocketUri($socketUri, $flags);
         $this->connectionPool[$socketUri] = $stream;
-
+        
         return $stream;
     }
-
+    
     /**
      * @param string $uri
      * @param int $flags
@@ -785,7 +624,7 @@
      */
     protected function makeStreamFromSocketUri($uri, $flags) {
         $scheme = parse_url($uri, PHP_URL_SCHEME);
-
+        
         if ('tcp' == $scheme) {
             list($stream, $errNo, $errStr) = $this->getTcpStream($uri, $flags);
         } else {
@@ -794,18 +633,18 @@
                     '`openssl` extension must be loaded to originate SSL requests'
                 );
             }
-
+            
             $context = stream_context_create(array('ssl' => $this->sslOptions));
             list($stream, $errNo, $errStr) = $this->getSslStream($uri, $flags, $context);
         }
-
+        
         if (false === $stream) {
             throw new ConnectException($errStr, $errNo);
         }
-
+        
         return $stream;
     }
-
+    
     /**
      * A test seam for mocking TCP socket streams
      * 
@@ -858,12 +697,12 @@
         if (!$response->hasHeader('Location')) {
             return false;
         }
-
+        
         $requestMethod = strtoupper($request->getMethod());
         if (!$this->nonStandardRedirectFlag && !in_array($requestMethod, array('GET', 'HEAD'))) {
             return false;
         }
-
+        
         return true;
     }
 
@@ -875,13 +714,13 @@
     protected function doRedirect(Request $lastRequest, Response $lastResponse) {
         $this->redirectHistory[] = $lastRequest->getRawUri();
         $newLocation = $this->normalizeLocationHeader($lastRequest, $lastResponse);
-
+        
         if (in_array($newLocation, $this->redirectHistory)) {
             throw new InfiniteRedirectException(
                 "Infinite redirect loop detected and aborted while redirecting to $newLocation"
             );
         }
-
+        
         $redirectedRequest = new StdRequest(
             $newLocation,
             $lastRequest->getMethod(),
@@ -889,9 +728,9 @@
             $lastRequest->getBody(),
             $lastRequest->getHttpVersion()
         );
-
+        
         ++$this->currentRedirectIteration;
-
+        
         return $this->doRequest($redirectedRequest);
     }
 
@@ -902,7 +741,7 @@
      */
     protected function normalizeLocationHeader(Request $lastRequest, Response $lastResponse) {
         $locationHeader = $lastResponse->getHeader('Location');
-
+        
         if (!@parse_url($locationHeader,  PHP_URL_HOST)) {
             $newLocation = $lastRequest->getScheme() . '://' . $lastRequest->getRawAuthority();
             $newLocation.= '/' . ltrim($locationHeader, '/');
@@ -913,8 +752,8 @@
         } else {
             $newLocation = $locationHeader;
         }
-
+        
         return $newLocation;
     }
-
+    
 }