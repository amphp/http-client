--- conflicted
+++ resolved
@@ -30,11 +30,7 @@
      *
      * @throws \Error Thrown if this method is called more than once.
      */
-<<<<<<< HEAD
-    public function request(Request $request, CancellationToken $token): Response;
-=======
-    public function request(Request $request, CancellationToken $cancellation): Promise;
->>>>>>> 47926d60
+    public function request(Request $request, CancellationToken $cancellation): Response;
 
     public function getLocalAddress(): SocketAddress;
 
